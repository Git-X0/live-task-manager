<div class="container max-w-3xl mx-auto">
  <div
    class="glass-card bg-white/85 backdrop-blur-lg rounded-2xl p-8 shadow-xl border border-white/40"
  >
    <h2
      class="header text-center mb-8 text-[#5e35b1] font-bold text-3xl relative pb-3"
    >
      Můj Task Manager ✨
      <span
        class="absolute bottom-0 left-1/2 transform -translate-x-1/2 w-24 h-1 bg-gradient-to-r from-[#6e8efb] to-[#a777e3] rounded-full"
      ></span>
    </h2>

    <div class="add-task flex gap-4 mb-8">
      <input
        #newTaskInput
        [formControl]="newTaskControl"
        class="task-input flex-1 p-5 rounded-xl bg-white/70 shadow-md text-lg transition-all duration-300 focus:shadow-lg focus:bg-white focus:translate-y-[-2px]"
        type="text"
        placeholder="Napiš úkol..."
        [value]="newTask()"
        (input)="newTask.set($any($event.target).value)"
        (keyup.enter)="addTask()"
      />
      <button
        class="add-button bg-gradient-to-br from-[#6e8efb] to-[#a777e3] text-white rounded-xl w-16 h-16 flex items-center justify-center shadow-lg transition-all duration-300 hover:scale-105 hover:shadow-xl"
        (click)="addTask()"
      >
        <svg
          xmlns="http://www.w3.org/2000/svg"
<<<<<<< HEAD
          width="24"
          height="24"
=======
          width="30"
          height="30"
>>>>>>> 784231a2
          viewBox="0 0 24 24"
          fill="none"
          stroke="currentColor"
          stroke-width="3"
        >
          <line x1="12" y1="5" x2="12" y2="19"></line>
          <line x1="5" y1="12" x2="19" y2="12"></line>
        </svg>
      </button>
    </div>

<<<<<<< HEAD
    <div class="filters">
      <button [class.active]="filter() === 'all'" (click)="filter.set('all')">
        Vše
      </button>
      <button
        [class.active]="filter() === 'active'"
=======
    <div class="filters flex gap-4 mb-6 flex-wrap">
      <button
        [class.active-filter]="filter() === 'all'"
        class="filter-button px-5 py-3 bg-white/70 rounded-full font-semibold shadow-md transition-all duration-300 hover:bg-white/90 hover:translate-y-[-3px] hover:shadow-lg"
        (click)="filter.set('all')"
      >
        Vše
      </button>
      <button
        [class.active-filter]="filter() === 'active'"
        class="filter-button px-5 py-3 bg-white/70 rounded-full font-semibold shadow-md transition-all duration-300 hover:bg-white/90 hover:translate-y-[-3px] hover:shadow-lg"
>>>>>>> 784231a2
        (click)="filter.set('active')"
      >
        Aktivní
      </button>
      <button
<<<<<<< HEAD
        [class.active]="filter() === 'completed'"
=======
        [class.active-filter]="filter() === 'completed'"
        class="filter-button px-5 py-3 bg-white/70 rounded-full font-semibold shadow-md transition-all duration-300 hover:bg-white/90 hover:translate-y-[-3px] hover:shadow-lg"
>>>>>>> 784231a2
        (click)="filter.set('completed')"
      >
        Splněné
      </button>
<<<<<<< HEAD
      <button class="clear-button" (click)="clearCompleted()">
=======
      <button
        class="clear-button ml-auto bg-[rgba(255,107,129,0.15)] text-[#ff6b81] font-bold hover:bg-[rgba(255,107,129,0.25)] px-5 py-3 rounded-full transition-all duration-300"
        (click)="clearCompleted()"
      >
>>>>>>> 784231a2
        Smazat splněné
      </button>
    </div>

<<<<<<< HEAD
    <ul class="task-list" cdkDropList (cdkDropListDropped)="drop($event)">
=======
    <ul class="task-list">
>>>>>>> 784231a2
      @for (task of filteredTasks(); track task.id) {
      <li
        class="task-item relative p-6 bg-white rounded-2xl mb-4 shadow-md transition-all duration-300 hover:translate-y-[-5px] hover:shadow-lg"
        [class.completed]="task.completed"
        [attr.data-task-id]="task.id"
        cdkDrag
      >
<<<<<<< HEAD
        <label class="custom-checkbox">
=======
        <label class="custom-checkbox mr-5 cursor-pointer">
>>>>>>> 784231a2
          <input
            type="checkbox"
            [checked]="task.completed"
            (change)="toggleTask(task.id)"
<<<<<<< HEAD
            class="checkbox-input"
          />
          <span class="checkmark"></span>
=======
            class="absolute opacity-0"
          />
          <span
            class="checkmark block w-7 h-7 bg-[#f0f0f0] rounded-lg border-2 border-[#ddd] shadow-sm"
          ></span>
>>>>>>> 784231a2
        </label>

        @if (editingId() === task.id) {
        <input
<<<<<<< HEAD
          #editInput
          class="edit-input"
=======
          #editingu
          class="edit-input flex-1 py-3 px-4 border-2 border-[#a777e3] rounded-xl bg-white/90 shadow-md transition-all duration-300 focus:shadow-lg focus:translate-y-[-2px]"
>>>>>>> 784231a2
          type="text"
          [value]="editingText()"
          (input)="editingText.set($any($event.target).value)"
          (blur)="saveEdit(task.id)"
          (keyup.enter)="saveEdit(task.id)"
          autofocus
        />
        } @else {
<<<<<<< HEAD
        <span class="task-text" (dblclick)="startEdit(task)">
=======
        <span
          class="task-text flex-1 text-xl font-medium text-[#333]"
          (dblclick)="startEdit(task)"
        >
>>>>>>> 784231a2
          {{ task.text }}
        </span>
        }

<<<<<<< HEAD
        <button class="delete-button" (click)="removeTask(task.id)">
=======
        <button
          class="delete-button text-[#ff6b81] p-3 rounded-xl transition-all duration-300"
          (click)="removeTask(task.id)"
        >
>>>>>>> 784231a2
          <svg
            xmlns="http://www.w3.org/2000/svg"
            width="22"
            height="22"
            viewBox="0 0 24 24"
            fill="none"
            stroke="currentColor"
            stroke-width="2.5"
          >
            <polyline points="3 6 5 6 21 6"></polyline>
            <path
              d="M19 6v14a2 2 0 0 1-2 2H7a2 2 0 0 1-2-2V6m3 0V4a2 2 0 0 1 2-2h4a2 2 0 0 1 2 2v2"
            ></path>
            <line x1="10" y1="11" x2="10" y2="17"></line>
            <line x1="14" y1="11" x2="14" y2="17"></line>
          </svg>
        </button>
      </li>
      } @empty {
<<<<<<< HEAD
      <li class="empty-state">
        <svg class="empty-icon" viewBox="0 0 24 24">
=======
      <li
        class="empty-state text-center p-12 bg-white/50 rounded-2xl text-[#666] shadow-inner"
      >
        <svg
          class="mx-auto mb-5 stroke-[#a777e3] drop-shadow-md"
          width="48"
          height="48"
          viewBox="0 0 24 24"
        >
>>>>>>> 784231a2
          <circle cx="12" cy="12" r="10"></circle>
          <line x1="12" y1="8" x2="12" y2="12"></line>
          <line x1="12" y1="16" x2="12.01" y2="16"></line>
        </svg>
<<<<<<< HEAD
        <p>Žádné úkoly k zobrazení</p>
=======
        <p class="text-xl font-semibold text-[#5e35b1]">
          Žádné úkoly k zobrazení
        </p>
>>>>>>> 784231a2
        <small>Začněte přidáním nového úkolu</small>
      </li>
      }
    </ul>

    <div class="footer pt-6 border-t border-t-black/5">
      <p
        class="remaining text-center text-[#5e35b1] text-xl font-semibold mb-4"
      >
        Zbývá:
        <strong
          class="font-extrabold bg-clip-text text-transparent bg-gradient-to-r from-[#6e8efb] to-[#a777e3]"
          >{{ remainingCount() }}</strong
        >
        úkolů
      </p>
      <div
        class="progress-bar h-3 bg-black/5 rounded-xl overflow-hidden shadow-inner"
      >
        <div
          class="progress h-full bg-gradient-to-r from-[#6e8efb] to-[#a777e3] rounded-xl transition-all duration-500"
          [style.width.%]="progress()"
        ></div>
      </div>
    </div>
  </div>
</div><|MERGE_RESOLUTION|>--- conflicted
+++ resolved
@@ -28,16 +28,12 @@
       >
         <svg
           xmlns="http://www.w3.org/2000/svg"
-<<<<<<< HEAD
           width="24"
           height="24"
-=======
-          width="30"
-          height="30"
->>>>>>> 784231a2
           viewBox="0 0 24 24"
           fill="none"
           stroke="currentColor"
+          stroke-width="3"
           stroke-width="3"
         >
           <line x1="12" y1="5" x2="12" y2="19"></line>
@@ -46,58 +42,28 @@
       </button>
     </div>
 
-<<<<<<< HEAD
     <div class="filters">
       <button [class.active]="filter() === 'all'" (click)="filter.set('all')">
         Vše
       </button>
       <button
         [class.active]="filter() === 'active'"
-=======
-    <div class="filters flex gap-4 mb-6 flex-wrap">
-      <button
-        [class.active-filter]="filter() === 'all'"
-        class="filter-button px-5 py-3 bg-white/70 rounded-full font-semibold shadow-md transition-all duration-300 hover:bg-white/90 hover:translate-y-[-3px] hover:shadow-lg"
-        (click)="filter.set('all')"
-      >
-        Vše
-      </button>
-      <button
-        [class.active-filter]="filter() === 'active'"
-        class="filter-button px-5 py-3 bg-white/70 rounded-full font-semibold shadow-md transition-all duration-300 hover:bg-white/90 hover:translate-y-[-3px] hover:shadow-lg"
->>>>>>> 784231a2
         (click)="filter.set('active')"
       >
         Aktivní
       </button>
       <button
-<<<<<<< HEAD
         [class.active]="filter() === 'completed'"
-=======
-        [class.active-filter]="filter() === 'completed'"
-        class="filter-button px-5 py-3 bg-white/70 rounded-full font-semibold shadow-md transition-all duration-300 hover:bg-white/90 hover:translate-y-[-3px] hover:shadow-lg"
->>>>>>> 784231a2
         (click)="filter.set('completed')"
       >
         Splněné
       </button>
-<<<<<<< HEAD
       <button class="clear-button" (click)="clearCompleted()">
-=======
-      <button
-        class="clear-button ml-auto bg-[rgba(255,107,129,0.15)] text-[#ff6b81] font-bold hover:bg-[rgba(255,107,129,0.25)] px-5 py-3 rounded-full transition-all duration-300"
-        (click)="clearCompleted()"
-      >
->>>>>>> 784231a2
         Smazat splněné
       </button>
     </div>
 
-<<<<<<< HEAD
     <ul class="task-list" cdkDropList (cdkDropListDropped)="drop($event)">
-=======
-    <ul class="task-list">
->>>>>>> 784231a2
       @for (task of filteredTasks(); track task.id) {
       <li
         class="task-item relative p-6 bg-white rounded-2xl mb-4 shadow-md transition-all duration-300 hover:translate-y-[-5px] hover:shadow-lg"
@@ -105,38 +71,23 @@
         [attr.data-task-id]="task.id"
         cdkDrag
       >
-<<<<<<< HEAD
         <label class="custom-checkbox">
-=======
-        <label class="custom-checkbox mr-5 cursor-pointer">
->>>>>>> 784231a2
           <input
             type="checkbox"
             [checked]="task.completed"
             (change)="toggleTask(task.id)"
-<<<<<<< HEAD
             class="checkbox-input"
           />
           <span class="checkmark"></span>
-=======
-            class="absolute opacity-0"
-          />
-          <span
-            class="checkmark block w-7 h-7 bg-[#f0f0f0] rounded-lg border-2 border-[#ddd] shadow-sm"
-          ></span>
->>>>>>> 784231a2
         </label>
 
         @if (editingId() === task.id) {
         <input
-<<<<<<< HEAD
           #editInput
           class="edit-input"
-=======
-          #editingu
-          class="edit-input flex-1 py-3 px-4 border-2 border-[#a777e3] rounded-xl bg-white/90 shadow-md transition-all duration-300 focus:shadow-lg focus:translate-y-[-2px]"
->>>>>>> 784231a2
           type="text"
+          [value]="editingText()"
+          (input)="editingText.set($any($event.target).value)"
           [value]="editingText()"
           (input)="editingText.set($any($event.target).value)"
           (blur)="saveEdit(task.id)"
@@ -144,26 +95,12 @@
           autofocus
         />
         } @else {
-<<<<<<< HEAD
         <span class="task-text" (dblclick)="startEdit(task)">
-=======
-        <span
-          class="task-text flex-1 text-xl font-medium text-[#333]"
-          (dblclick)="startEdit(task)"
-        >
->>>>>>> 784231a2
           {{ task.text }}
         </span>
         }
 
-<<<<<<< HEAD
         <button class="delete-button" (click)="removeTask(task.id)">
-=======
-        <button
-          class="delete-button text-[#ff6b81] p-3 rounded-xl transition-all duration-300"
-          (click)="removeTask(task.id)"
-        >
->>>>>>> 784231a2
           <svg
             xmlns="http://www.w3.org/2000/svg"
             width="22"
@@ -183,31 +120,13 @@
         </button>
       </li>
       } @empty {
-<<<<<<< HEAD
       <li class="empty-state">
         <svg class="empty-icon" viewBox="0 0 24 24">
-=======
-      <li
-        class="empty-state text-center p-12 bg-white/50 rounded-2xl text-[#666] shadow-inner"
-      >
-        <svg
-          class="mx-auto mb-5 stroke-[#a777e3] drop-shadow-md"
-          width="48"
-          height="48"
-          viewBox="0 0 24 24"
-        >
->>>>>>> 784231a2
           <circle cx="12" cy="12" r="10"></circle>
           <line x1="12" y1="8" x2="12" y2="12"></line>
           <line x1="12" y1="16" x2="12.01" y2="16"></line>
         </svg>
-<<<<<<< HEAD
         <p>Žádné úkoly k zobrazení</p>
-=======
-        <p class="text-xl font-semibold text-[#5e35b1]">
-          Žádné úkoly k zobrazení
-        </p>
->>>>>>> 784231a2
         <small>Začněte přidáním nového úkolu</small>
       </li>
       }
