<<<<<<< HEAD
/* Základní styly */
.container {
  max-width: 800px;
  margin: 0 auto;
  padding: 20px;
}

=======
>>>>>>> 784231a2
.glass-card {
  backdrop-filter: blur(12px);
<<<<<<< HEAD
  border-radius: 25px;
  padding: 40px;
  box-shadow: 0 15px 35px rgba(0, 0, 0, 0.2);
  border: 1px solid rgba(255, 255, 255, 0.4);
}

.header {
  text-align: center;
  margin-bottom: 30px;
  color: #5e35b1;
  font-weight: 700;
  font-size: 2.5rem;
  text-shadow: 0 2px 4px rgba(0, 0, 0, 0.1);
  position: relative;
}

.header::after {
  content: "";
  position: absolute;
  bottom: -10px;
  left: 50%;
  transform: translateX(-50%);
  width: 100px;
  height: 4px;
  background: linear-gradient(90deg, #6e8efb, #a777e3);
  border-radius: 2px;
}

.add-task {
  display: flex;
  margin-bottom: 30px;
  gap: 15px;
}

.task-input {
  flex: 1;
  padding: 18px 25px;
  border: none;
  border-radius: 15px;
  background: rgba(255, 255, 255, 0.7);
  box-shadow: 0 5px 15px rgba(0, 0, 0, 0.08);
  font-size: 1.1rem;
  transition: all 0.4s ease;
  font-weight: 500;
  color: #444;
}

.task-input:focus {
  outline: none;
  box-shadow: 0 5px 20px rgba(94, 53, 177, 0.3);
  background: white;
  transform: translateY(-2px);
}

.add-button {
  background: linear-gradient(135deg, #6e8efb, #a777e3);
  color: white;
  border: none;
  border-radius: 15px;
  width: 65px;
  height: 65px;
  display: flex;
  align-items: center;
  justify-content: center;
  cursor: pointer;
  box-shadow: 0 5px 20px rgba(110, 142, 251, 0.4);
  transition: all 0.3s ease;
  font-size: 2.5rem;
  position: relative;
  overflow: hidden;
}

.add-button:hover {
  transform: translateY(-5px) scale(1.05);
  box-shadow: 0 8px 25px rgba(110, 142, 251, 0.6);
}

.filters {
  display: flex;
  gap: 15px;
  margin-bottom: 25px;
  flex-wrap: wrap;
}

.filters button {
  padding: 12px 20px;
  background: rgba(255, 255, 255, 0.7);
  border: none;
  border-radius: 50px;
  cursor: pointer;
  transition: all 0.3s ease;
  font-weight: 600;
  color: #555;
  font-size: 1rem;
  box-shadow: 0 3px 8px rgba(0, 0, 0, 0.08);
}

.filters button.active {
  background: linear-gradient(135deg, #6e8efb, #a777e3);
  color: white;
  box-shadow: 0 5px 15px rgba(110, 142, 251, 0.3);
  transform: translateY(-2px);
}

.filters button:hover:not(.active) {
  background: rgba(255, 255, 255, 0.9);
  transform: translateY(-3px);
}

.clear-button {
  background: rgba(255, 107, 129, 0.15) !important;
  color: #ff6b81 !important;
  margin-left: auto;
  font-weight: 700 !important;
}

.clear-button:hover {
  background: rgba(255, 107, 129, 0.25) !important;
  transform: translateY(-3px) !important;
}

.task-list {
  list-style: none;
  margin-bottom: 30px;
  padding: 0;
}

.task-item {
  display: flex;
  align-items: center;
  padding: 20px;
  background: white;
  border-radius: 18px;
  margin-bottom: 15px;
  box-shadow: 0 6px 15px rgba(0, 0, 0, 0.08);
  transition: all 0.4s ease;
  position: relative;
  overflow: hidden;
=======
>>>>>>> 784231a2
}

.task-item::before {
  content: "";
  position: absolute;
  top: 0;
  left: 0;
  width: 5px;
  height: 100%;
  background: linear-gradient(to bottom, #6e8efb, #a777e3);
  transition: width 0.3s ease;
}

.task-item:hover::before {
  width: 8px;
}

<<<<<<< HEAD
.task-item:hover {
  transform: translateY(-5px);
  box-shadow: 0 10px 25px rgba(0, 0, 0, 0.15);
}

=======
>>>>>>> 784231a2
.task-item.completed {
  background: rgba(245, 245, 245, 0.7);
}

<<<<<<< HEAD
.custom-checkbox {
  display: block;
  position: relative;
  cursor: pointer;
  margin-right: 20px;
  z-index: 2;
}

.checkbox-input {
  position: absolute;
  opacity: 0;
  cursor: pointer;
  height: 0;
  width: 0;
}

.checkmark {
  position: relative;
  display: block;
  width: 28px;
  height: 28px;
  background-color: #f0f0f0;
  border-radius: 8px;
  transition: all 0.4s ease;
  border: 2px solid #ddd;
  box-shadow: 0 4px 10px rgba(0, 0, 0, 0.1);
=======
.task-item.completed .task-text {
  color: #777;
  text-decoration: line-through;
}

.filter-button {
  padding: 0.75rem 1.25rem;
  background-color: rgba(255, 255, 255, 0.7);
  border-radius: 9999px;
  font-weight: 600;
  box-shadow: 0 4px 6px -1px rgba(0, 0, 0, 0.1),
    0 2px 4px -1px rgba(0, 0, 0, 0.06);
  transition: all 0.3s ease;
>>>>>>> 784231a2
}

.filter-button:hover {
  background-color: rgba(255, 255, 255, 0.9);
  transform: translateY(-3px);
  box-shadow: 0 10px 15px -3px rgba(0, 0, 0, 0.1),
    0 4px 6px -2px rgba(0, 0, 0, 0.05);
}

<<<<<<< HEAD
.checkbox-input:checked ~ .checkmark {
  background: linear-gradient(135deg, #6e8efb, #a777e3);
  transform: scale(1.1);
  border-color: transparent;
=======
.active-filter {
  background: linear-gradient(to bottom right, #6e8efb, #a777e3);
  color: white;
  box-shadow: 0 10px 15px -3px rgba(0, 0, 0, 0.1),
    0 4px 6px -2px rgba(0, 0, 0, 0.05);
>>>>>>> 784231a2
}

.checkmark:after {
  content: "";
  position: absolute;
  display: none;
  left: 9px;
  top: 5px;
<<<<<<< HEAD
  width: 6px;
  height: 12px;
=======
  width: 5px;
  height: 10px;
>>>>>>> 784231a2
  border: solid white;
  border-width: 0 3px 3px 0;
  transform: rotate(45deg);
}

<<<<<<< HEAD
.checkbox-input:checked ~ .checkmark:after {
=======
input:checked ~ .checkmark:after {
>>>>>>> 784231a2
  display: block;
  animation: checkAnim 0.6s ease;
}

@keyframes checkAnim {
  0% {
    transform: scale(0) rotate(45deg);
    opacity: 0;
  }
  50% {
    transform: scale(1.2) rotate(45deg);
    opacity: 1;
  }
  100% {
    transform: scale(1) rotate(45deg);
  }
}

<<<<<<< HEAD
.task-text {
  flex: 1;
  font-size: 1.25rem;
  color: #333;
  transition: all 0.4s ease;
  padding: 5px 0;
  font-weight: 500;
}

.task-item.completed .task-text {
  color: #777;
  text-decoration: line-through;
}

.edit-input {
  flex: 1;
  padding: 12px 18px;
  border: 2px solid #a777e3;
  border-radius: 12px;
  font-size: 1.25rem;
  background: rgba(255, 255, 255, 0.9);
  transition: all 0.4s ease;
  box-shadow: 0 4px 12px rgba(167, 119, 227, 0.2);
  font-weight: 500;
}

.edit-input:focus {
  outline: none;
  box-shadow: 0 0 0 4px rgba(167, 119, 227, 0.3);
  transform: translateY(-2px);
}

.delete-button {
  background: none;
  border: none;
  cursor: pointer;
  padding: 10px;
  border-radius: 12px;
  transition: all 0.4s ease;
  color: #ff6b81;
  display: flex;
  align-items: center;
  justify-content: center;
  width: 42px;
  height: 42px;
}

=======
>>>>>>> 784231a2
.delete-button:hover {
  color: #ff4757;
  transform: rotate(12deg) scale(1.25);
}

<<<<<<< HEAD
.empty-state {
  text-align: center;
  padding: 50px 20px;
  background: rgba(255, 255, 255, 0.5);
  border-radius: 20px;
  color: #666;
  box-shadow: inset 0 4px 15px rgba(0, 0, 0, 0.05);
}

.empty-icon {
  margin: 0 auto 20px;
  display: block;
  width: 48px;
  height: 48px;
  stroke: #a777e3;
  filter: drop-shadow(0 3px 5px rgba(167, 119, 227, 0.2));
}

.empty-state p {
  font-size: 1.4rem;
  margin-bottom: 10px;
  font-weight: 600;
  color: #5e35b1;
}

.empty-state small {
  font-size: 1rem;
  color: #888;
}

.footer {
  padding-top: 25px;
  border-top: 1px solid rgba(0, 0, 0, 0.05);
}

.remaining {
  text-align: center;
  color: #5e35b1;
  font-size: 1.3rem;
  margin-bottom: 15px;
  font-weight: 600;
}

.remaining strong {
  font-weight: 800;
  background: linear-gradient(90deg, #6e8efb, #a777e3);
  background-clip: text;
  -webkit-background-clip: text;
  -webkit-text-fill-color: transparent;
}

.progress-bar {
  height: 12px;
  background: rgba(0, 0, 0, 0.05);
  border-radius: 10px;
  overflow: hidden;
  box-shadow: inset 0 2px 5px rgba(0, 0, 0, 0.1);
}

.progress {
  height: 100%;
  background: linear-gradient(90deg, #6e8efb, #a777e3);
  border-radius: 10px;
  transition: width 0.6s ease;
  position: relative;
  overflow: hidden;
=======
.delete-button:hover::after {
  transform: scale(1);
>>>>>>> 784231a2
}

.progress::after {
  content: "";
  position: absolute;
  top: 0;
  left: 0;
  width: 100%;
  height: 100%;
  background: linear-gradient(
    90deg,
    transparent,
    rgba(255, 255, 255, 0.4),
    transparent
  );
  animation: progressShine 2s infinite;
}

@keyframes progressShine {
  0% {
    transform: translateX(-100%);
  }
  100% {
    transform: translateX(100%);
  }
}

@keyframes slideOut {
  to {
    opacity: 0;
    transform: translateX(100px) rotate(10deg);
  }
}

.task-item.deleting {
  animation: slideOut 0.5s ease forwards;
}

@keyframes pulse {
  0% {
    transform: scale(1);
  }
  50% {
    transform: scale(1.05);
  }
  100% {
    transform: scale(1);
  }
}

.task-item.completed {
  animation: pulse 0.5s ease;
}

@media (max-width: 768px) {
  .glass-card {
    padding: 1.5rem;
  }

  .header {
    font-size: 1.8rem;
  }

  .task-input {
<<<<<<< HEAD
    padding: 15px 20px;
    font-size: 1rem;
  }

  .task-text {
    font-size: 1.1rem;
=======
    padding: 1rem;
>>>>>>> 784231a2
  }

  .filters {
    flex-direction: column;
    gap: 10px;
  }

  .clear-button {
    margin-left: 0;
    margin-top: 10px;
  }
}

@media (max-width: 480px) {
  .glass-card {
<<<<<<< HEAD
    padding: 20px;
  }

  .header {
    font-size: 1.8rem;
=======
    padding: 1.25rem;
>>>>>>> 784231a2
  }

  .add-task {
    flex-direction: column;
  }

  .add-button {
    width: 100%;
    height: 3.5rem;
  }

<<<<<<< HEAD
  .task-item {
    padding: 15px;
=======
  .filters {
    flex-direction: column;
  }

  .clear-button {
    margin-left: 0;
    margin-top: 0.5rem;
  }

  .task-item {
    padding: 1.25rem;
>>>>>>> 784231a2
  }
}<|MERGE_RESOLUTION|>--- conflicted
+++ resolved
@@ -1,4 +1,3 @@
-<<<<<<< HEAD
 /* Základní styly */
 .container {
   max-width: 800px;
@@ -6,11 +5,8 @@
   padding: 20px;
 }
 
-=======
->>>>>>> 784231a2
 .glass-card {
   backdrop-filter: blur(12px);
-<<<<<<< HEAD
   border-radius: 25px;
   padding: 40px;
   box-shadow: 0 15px 35px rgba(0, 0, 0, 0.2);
@@ -149,8 +145,6 @@
   transition: all 0.4s ease;
   position: relative;
   overflow: hidden;
-=======
->>>>>>> 784231a2
 }
 
 .task-item::before {
@@ -168,19 +162,15 @@
   width: 8px;
 }
 
-<<<<<<< HEAD
 .task-item:hover {
   transform: translateY(-5px);
   box-shadow: 0 10px 25px rgba(0, 0, 0, 0.15);
 }
 
-=======
->>>>>>> 784231a2
 .task-item.completed {
   background: rgba(245, 245, 245, 0.7);
 }
 
-<<<<<<< HEAD
 .custom-checkbox {
   display: block;
   position: relative;
@@ -207,21 +197,6 @@
   transition: all 0.4s ease;
   border: 2px solid #ddd;
   box-shadow: 0 4px 10px rgba(0, 0, 0, 0.1);
-=======
-.task-item.completed .task-text {
-  color: #777;
-  text-decoration: line-through;
-}
-
-.filter-button {
-  padding: 0.75rem 1.25rem;
-  background-color: rgba(255, 255, 255, 0.7);
-  border-radius: 9999px;
-  font-weight: 600;
-  box-shadow: 0 4px 6px -1px rgba(0, 0, 0, 0.1),
-    0 2px 4px -1px rgba(0, 0, 0, 0.06);
-  transition: all 0.3s ease;
->>>>>>> 784231a2
 }
 
 .filter-button:hover {
@@ -231,18 +206,10 @@
     0 4px 6px -2px rgba(0, 0, 0, 0.05);
 }
 
-<<<<<<< HEAD
 .checkbox-input:checked ~ .checkmark {
   background: linear-gradient(135deg, #6e8efb, #a777e3);
   transform: scale(1.1);
   border-color: transparent;
-=======
-.active-filter {
-  background: linear-gradient(to bottom right, #6e8efb, #a777e3);
-  color: white;
-  box-shadow: 0 10px 15px -3px rgba(0, 0, 0, 0.1),
-    0 4px 6px -2px rgba(0, 0, 0, 0.05);
->>>>>>> 784231a2
 }
 
 .checkmark:after {
@@ -250,24 +217,16 @@
   position: absolute;
   display: none;
   left: 9px;
+  left: 9px;
   top: 5px;
-<<<<<<< HEAD
   width: 6px;
   height: 12px;
-=======
-  width: 5px;
-  height: 10px;
->>>>>>> 784231a2
   border: solid white;
   border-width: 0 3px 3px 0;
   transform: rotate(45deg);
 }
 
-<<<<<<< HEAD
 .checkbox-input:checked ~ .checkmark:after {
-=======
-input:checked ~ .checkmark:after {
->>>>>>> 784231a2
   display: block;
   animation: checkAnim 0.6s ease;
 }
@@ -286,7 +245,6 @@
   }
 }
 
-<<<<<<< HEAD
 .task-text {
   flex: 1;
   font-size: 1.25rem;
@@ -334,14 +292,11 @@
   height: 42px;
 }
 
-=======
->>>>>>> 784231a2
 .delete-button:hover {
   color: #ff4757;
   transform: rotate(12deg) scale(1.25);
 }
 
-<<<<<<< HEAD
 .empty-state {
   text-align: center;
   padding: 50px 20px;
@@ -408,10 +363,6 @@
   transition: width 0.6s ease;
   position: relative;
   overflow: hidden;
-=======
-.delete-button:hover::after {
-  transform: scale(1);
->>>>>>> 784231a2
 }
 
 .progress::after {
@@ -476,16 +427,12 @@
   }
 
   .task-input {
-<<<<<<< HEAD
     padding: 15px 20px;
     font-size: 1rem;
   }
 
   .task-text {
     font-size: 1.1rem;
-=======
-    padding: 1rem;
->>>>>>> 784231a2
   }
 
   .filters {
@@ -501,15 +448,11 @@
 
 @media (max-width: 480px) {
   .glass-card {
-<<<<<<< HEAD
     padding: 20px;
   }
 
   .header {
     font-size: 1.8rem;
-=======
-    padding: 1.25rem;
->>>>>>> 784231a2
   }
 
   .add-task {
@@ -521,21 +464,7 @@
     height: 3.5rem;
   }
 
-<<<<<<< HEAD
   .task-item {
     padding: 15px;
-=======
-  .filters {
-    flex-direction: column;
-  }
-
-  .clear-button {
-    margin-left: 0;
-    margin-top: 0.5rem;
-  }
-
-  .task-item {
-    padding: 1.25rem;
->>>>>>> 784231a2
   }
 }